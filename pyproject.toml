--- conflicted
+++ resolved
@@ -21,11 +21,8 @@
 
 [tool.scikit-build]
 cmake.build-type = "Release"
-<<<<<<< HEAD
-cmake.targets = ["py_generate_pipeline"]  # Adding genai would trigger a Release build and Debug build after it. Luckily, py_generate_pipeline depends on genai and will be built anyway. It's not been investigated why both build types are triggered.
+cmake.targets = ["py_generate_pipeline"]  # Adding genai would trigger a Release build and Debug build after it. py_generate_pipeline depends on genai and will be built anyway. It's not been investigated why both build types are triggered.
 cmake.source-dir = "./"
-=======
->>>>>>> 88c44fec
 install.components = ["wheel_genai"]
 sdist.cmake = true
 wheel.packages = ["src/python/openvino_genai"]
