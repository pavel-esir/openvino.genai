--- conflicted
+++ resolved
@@ -28,7 +28,6 @@
     bool is_chat_conversation = false
 );
 
-<<<<<<< HEAD
 ov::EncodedResults multinominal_decoding(
     ov::InferRequest& model_runner,
     ov::Tensor prompts,
@@ -36,9 +35,8 @@
     GenerationConfig sampling_params,
     std::shared_ptr<StreamerBase> streamer
 );
-=======
+
 EncodedResults beam_search(ov::InferRequest& lm, ov::Tensor prompts, ov::Tensor attentin_mask, GenerationConfig config);
->>>>>>> 75b7c379
 
 
 class LLMPipeline::LLMPipelineImpl {
