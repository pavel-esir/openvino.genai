// Copyright (C) 2023-2024 Intel Corporation
// SPDX-License-Identifier: Apache-2.0

#include <fstream>
#include <limits>

#include <nlohmann/json.hpp>
#include <openvino/runtime/core.hpp>
#include "openvino/genai/generation_config.hpp"
#include "utils.hpp"


namespace ov {
namespace genai {

GenerationConfig::GenerationConfig(std::string json_path) {
    using ov::genai::utils::read_json_param;

    std::ifstream f(json_path);
    OPENVINO_ASSERT(f.is_open(), "Failed to open '" + json_path + "' with generation config");

    nlohmann::json data = nlohmann::json::parse(f);
    
    read_json_param(data, "max_new_tokens", max_new_tokens);
    read_json_param(data, "max_length", max_length);
    // note that ignore_eos is not present in HF GenerationConfig
    read_json_param(data, "num_beam_groups", num_beam_groups);
    read_json_param(data, "num_beams", num_beams);
    read_json_param(data, "diversity_penalty", diversity_penalty);
    read_json_param(data, "length_penalty", length_penalty);
    read_json_param(data, "num_return_sequences", num_return_sequences);
    read_json_param(data, "no_repeat_ngram_size", no_repeat_ngram_size);
    read_json_param(data, "temperature", temperature);
    read_json_param(data, "top_p", top_p);
    read_json_param(data, "top_k", top_k);
    read_json_param(data, "do_sample", do_sample);
    read_json_param(data, "repetition_penalty", repetition_penalty);
    read_json_param(data, "pad_token_id", pad_token_id);
    read_json_param(data, "bos_token_id", bos_token_id);
    read_json_param(data, "eos_token_id", eos_token_id);
    read_json_param(data, "bos_token", bos_token);
    read_json_param(data, "eos_token", eos_token);

    if (data.contains("early_stopping")) {
        auto field_type = data["early_stopping"].type();
        if (field_type == nlohmann::json::value_t::string && data["early_stopping"] == "never") {
            stop_criteria = StopCriteria::never;
        } else if (field_type == nlohmann::json::value_t::boolean && data["early_stopping"] == true) {
            stop_criteria = StopCriteria::early;
        } else if (field_type == nlohmann::json::value_t::boolean && data["early_stopping"] == false) {
            stop_criteria = StopCriteria::heuristic;
        }
    }


}

GenerationConfig GenerationConfig::anymap_to_generation_config(const ov::AnyMap& config_map) {
    using ov::genai::utils::read_anymap_param;
    
    GenerationConfig config;
    read_anymap_param(config_map, "max_new_tokens", config.max_new_tokens);
    read_anymap_param(config_map, "max_length", config.max_length);
    read_anymap_param(config_map, "ignore_eos", config.ignore_eos);
    read_anymap_param(config_map, "num_beam_groups", config.num_beam_groups);
    read_anymap_param(config_map, "num_beams", config.num_beams);
    read_anymap_param(config_map, "diversity_penalty", config.diversity_penalty);
    read_anymap_param(config_map, "length_penalty", config.length_penalty);
    read_anymap_param(config_map, "num_return_sequences", config.num_return_sequences);
    read_anymap_param(config_map, "no_repeat_ngram_size", config.no_repeat_ngram_size);
    read_anymap_param(config_map, "stop_criteria", config.stop_criteria);
    read_anymap_param(config_map, "temperature", config.temperature);
    read_anymap_param(config_map, "top_p", config.top_p);
    read_anymap_param(config_map, "top_k", config.top_k);
    read_anymap_param(config_map, "do_sample", config.do_sample);
    read_anymap_param(config_map, "repetition_penalty", config.repetition_penalty);
    read_anymap_param(config_map, "pad_token_id", config.pad_token_id);
    read_anymap_param(config_map, "bos_token_id", config.bos_token_id);
    read_anymap_param(config_map, "eos_token_id", config.eos_token_id);
    read_anymap_param(config_map, "bos_token", config.bos_token);
    read_anymap_param(config_map, "eos_token", config.eos_token);
  
    return config;
}

size_t GenerationConfig::get_max_new_tokens(size_t prompt_length) const {
    // max_new_tokens has priority over max_length, only if max_new_tokens was not specified use max_length
    if (max_new_tokens != SIZE_MAX) {
        return max_new_tokens;
    } else {
        return max_length - prompt_length;
    }
}

bool GenerationConfig::is_greedy_decoding() const {
    return !do_sample && !is_beam_search();
}

bool GenerationConfig::is_beam_search() const {
    return num_beams > 1;
}

<<<<<<< HEAD
bool GenerationConfigHelper::is_multinomial() const {
    return m_config.do_sample;
=======
bool GenerationConfig::is_multimomial() const {
    return do_sample;
>>>>>>> bbc8c255
}

}  // namespace genai
}  // namespace ov<|MERGE_RESOLUTION|>--- conflicted
+++ resolved
@@ -100,13 +100,8 @@
     return num_beams > 1;
 }
 
-<<<<<<< HEAD
-bool GenerationConfigHelper::is_multinomial() const {
-    return m_config.do_sample;
-=======
-bool GenerationConfig::is_multimomial() const {
+bool GenerationConfig::is_multinomial() const {
     return do_sample;
->>>>>>> bbc8c255
 }
 
 }  // namespace genai
