--- conflicted
+++ resolved
@@ -431,17 +431,7 @@
         auto start = beams.begin() + prompt_id * parameters.group_size * parameters.n_groups;
         std::sort(start, beams.end(), scores_comparator);
     }
-<<<<<<< HEAD
-
-=======
-    
-    // return sorted scores
-    auto compare_scores = [](Beam left, Beam right) { return (left.score > right.score); };
-
-
-    std::sort(beams.begin(), beams.end(), compare_scores);
-    
->>>>>>> 680e3623
+
     ov::genai::EncodedResults results;
     for (auto beam = beams.begin(); beam != beams.begin() + config.num_return_sequences; ++beam) {
         results.scores.emplace_back(beam->score);
