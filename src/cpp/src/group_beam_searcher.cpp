// Copyright (C) 2023-2024 Intel Corporation
// SPDX-License-Identifier: Apache-2.0

#include <openvino/runtime/tensor.hpp>

#include "openvino/genai/llm_pipeline.hpp"
#include "utils.hpp"

namespace {

// Modifyed Knuth–Morris–Pratt algorithm which returns tokens following after every needle occurance in haystack
std::vector<int64_t> kmp_search(const std::vector<int64_t>& haystack, const std::vector<int64_t>& needle) {
    if (needle.empty()) {  // no_repeat_ngram_size == 1, ban every token
        return {haystack.begin(), haystack.end()};
    }
    std::vector<int> partial_match_table(needle.size() + 1, -1);
    int cnd = 0;
    for (size_t pos = 1; pos < needle.size(); ++pos) {
        if (needle.at(pos) == needle.at(size_t(cnd))) {
            partial_match_table.at(pos) = partial_match_table.at(size_t(cnd));
        } else {
            partial_match_table.at(pos) = cnd;
            while (cnd >= 0 && needle.at(pos) != needle.at(size_t(cnd))) {
                cnd = partial_match_table.at(size_t(cnd));
            }
        }
        ++cnd;
    }
    partial_match_table.back() = cnd;
    std::vector<int64_t> res;
    size_t haystack_id = 0;
    int needle_id = 0;
    while (haystack_id < haystack.size() - 1) {
        if (needle.at(size_t(needle_id)) == haystack.at(haystack_id)) {
            ++haystack_id;
            ++needle_id;
            if (needle_id == int(needle.size())) {
                res.push_back(haystack.at(haystack_id));
                needle_id = partial_match_table.at(size_t(needle_id));
            }
        } else {
            needle_id = partial_match_table.at(size_t(needle_id));
            if (needle_id < 0) {
                ++haystack_id;
                ++needle_id;
            }
        }
    }
    return res;
}

struct Token {
    float log_prob;
    int64_t idx;
};

std::vector<Token> log_softmax(const ov::Tensor& logits, const size_t batch_idx) {
    if (logits.get_shape().at(0) <= batch_idx) {
        throw std::runtime_error("logits batch size doesn't match the number of beams");
    }
    size_t vocab_size = logits.get_shape().back();
    size_t batch_offset = batch_idx * logits.get_shape().at(1) * vocab_size;
    size_t sequence_offset = (logits.get_shape().at(1) - 1) * vocab_size;
    const float* beam_logits = logits.data<const float>() + batch_offset + sequence_offset;
    float max_logit = *std::max_element(beam_logits, beam_logits + vocab_size);
    float log_sum = std::log(
        std::accumulate(beam_logits, beam_logits + vocab_size, 0.0f, [max_logit](float accumulated, float to_add) {
            return accumulated + std::exp(to_add - max_logit);
        }));
    std::vector<Token> tokens;
    tokens.reserve(vocab_size);
    for (size_t idx = 0; idx < vocab_size; ++idx) {
        tokens.push_back({beam_logits[idx] - max_logit - log_sum, int64_t(idx)});
    }
    return tokens;
}

struct Beam {
    float score = -std::numeric_limits<float>::infinity();  // The bigger, the better
    std::vector<int64_t> tokens;
    size_t global_beam_idx = 0;
};

bool greater(const Beam& left, const Beam& right) {
    return left.score > right.score;
}

struct Parameters {
    std::vector<std::vector<int64_t>> prompts;
    int64_t eos_token_id;
    size_t n_groups = 3;
    size_t group_size = 5;
    float diversity_penalty = 1.0;
    size_t max_new_tokens = 20;
    ov::genai::StopCriteria stop_criteria = ov::genai::StopCriteria::HEURISTIC;
    float length_penalty = 1.0;
    size_t no_repeat_ngram_size = std::numeric_limits<size_t>::max();

    std::function<bool(const Beam&)> early_finish = [](const Beam&) {
        return false;
    };
};

struct Group {
    std::vector<Beam> ongoing;   // Best beams in front
    std::vector<Beam> min_heap;  // The worst of the best completed beams is the first
    bool done = false;

    void finish(Beam&& beam, const Parameters& parameters) {
        beam.score /= std::pow(float(beam.tokens.size()), parameters.length_penalty);

        min_heap.push_back(std::move(beam));
        std::push_heap(min_heap.begin(), min_heap.end(), greater);
        if (min_heap.size() > parameters.group_size) {
            std::pop_heap(min_heap.begin(), min_heap.end(), greater);
            min_heap.pop_back();
        }
    }
    void is_done(const Parameters& parameters) {
        if (min_heap.size() < parameters.group_size) {
            return;
        }
        size_t cur_len = ongoing.front().tokens.size();
        float best_sum_logprobs = ongoing.front().score;
        float worst_score = min_heap.front().score;
        switch (parameters.stop_criteria) {
        case ov::genai::StopCriteria::EARLY:
            done = true;
            return;
        case ov::genai::StopCriteria::HEURISTIC: {
            float highest_attainable_score = best_sum_logprobs / std::pow(float(cur_len), parameters.length_penalty);
            done = worst_score >= highest_attainable_score;
            return;
        }
        case ov::genai::StopCriteria::NEVER: {
            size_t length = parameters.length_penalty > 0.0 ? parameters.max_new_tokens : cur_len;
            float highest_attainable_score = best_sum_logprobs / std::pow(float(length), parameters.length_penalty);
            done = worst_score >= highest_attainable_score;
            return;
        }
        default:
            throw std::runtime_error("Never reached");
        }
    }
};

// GroupBeamSearcher processes logits prduced by a language model and accumulates beams using group beam search
// algorithm. select_next_tokens() returns token ids selected by the algorithm and corresponding beam ids. These values
// are used for next inference. select_next_tokens() returns empty, if all groups are completed
struct GroupBeamSearcher {
    Parameters parameters;
    std::vector<std::vector<Group>> prompts_groups;

    GroupBeamSearcher(Parameters parameters) : parameters{parameters}, prompts_groups{parameters.prompts.size()} {
        if (parameters.no_repeat_ngram_size == 0) {
            throw std::runtime_error("no_repeat_ngram_size must be positive");
        }
        for (std::vector<Group>& prompts_groups : prompts_groups) {
            prompts_groups.resize(parameters.n_groups);
            for (Group& group : prompts_groups) {
                group.ongoing.resize(parameters.group_size);
                group.ongoing.front().score = 0.0;
            }
        }
    }

    std::pair<std::vector<int64_t>, std::vector<int32_t>> select_next_tokens(const ov::Tensor& logits) {
        std::vector<int64_t> next_tokens;
        std::vector<int32_t> next_beams;

        const size_t promts_size = parameters.prompts.size();

        next_tokens.reserve(promts_size * parameters.n_groups * parameters.group_size);
        next_beams.reserve(promts_size * parameters.n_groups * parameters.group_size);

        size_t beam_count = 0;
        size_t prompt_id = 0;
        for (std::vector<Group>& groups : prompts_groups) {
            for (Group& group : groups) {
                if (group.done) {
                    continue;
                }
                for (Beam& beam : group.ongoing) {
                    // beam.tokens.empty() holds for the first select_next_tokens() call.
                    // Every beam is constructed from the single batch at first call
                    if (beam.tokens.empty()) {
                        beam.global_beam_idx = prompt_id;
                    } else {
                        beam.global_beam_idx = beam_count;
                        ++beam_count;
                    }
                }
            }

            prompt_id += 1;
        }

        for (int prompt_id = 0; prompt_id < promts_size; prompt_id++) {
            const std::vector<int64_t> prompt = parameters.prompts[prompt_id];
            std::vector<Group>& groups = prompts_groups[prompt_id];
            auto [prompt_next_tokens, prompt_next_beams] = select_prompt_next_tokens(logits, prompt, groups);

            next_tokens.insert(next_tokens.end(), prompt_next_tokens.begin(), prompt_next_tokens.end());
            next_beams.insert(next_beams.end(), prompt_next_beams.begin(), prompt_next_beams.end());
        }

        return {next_tokens, next_beams};
    }

    std::pair<std::vector<int64_t>, std::vector<int32_t>> select_prompt_next_tokens(const ov::Tensor& logits,
                                                                                    const std::vector<int64_t>& prompt,
                                                                                    std::vector<Group>& groups) {
        std::vector<int64_t> next_tokens;
        std::vector<int32_t> next_beams;
        next_tokens.reserve(parameters.n_groups * parameters.group_size);
        next_beams.reserve(parameters.n_groups * parameters.group_size);

        for (auto group = groups.begin(); group != groups.end(); ++group) {
            if (group->done) {
                continue;
            }
            std::vector<Beam> candidates;
            candidates.reserve(parameters.group_size * 2 * parameters.group_size);
            for (const Beam& beam : group->ongoing) {
                std::vector<Token> tokens = log_softmax(logits, beam.global_beam_idx);
                for (auto prev_group = groups.cbegin(); prev_group != group; ++prev_group) {
                    for (const Beam& prev_beam : prev_group->ongoing) {
                        if (prev_beam.tokens.size() > beam.tokens.size()) {
                            tokens.at(size_t(prev_beam.tokens.back())).log_prob -= parameters.diversity_penalty;
                        }
                    }
                }
                std::vector<int64_t> full_text{prompt};
                full_text.insert(full_text.end(), beam.tokens.begin(), beam.tokens.end());
                if (full_text.size() > 1 && full_text.size() >= parameters.no_repeat_ngram_size) {
                    auto tail_start = full_text.end() - ptrdiff_t(parameters.no_repeat_ngram_size) + 1;
                    for (int64_t banned_token : kmp_search(full_text, {tail_start, full_text.end()})) {
                        tokens.at(size_t(banned_token)).log_prob = -std::numeric_limits<float>::infinity();
                    }
                }
                std::sort(tokens.begin(), tokens.end(), [](Token left, Token right) {
                    return left.log_prob > right.log_prob;  // Most probable tokens in front
                });
                size_t add_count = 0;
                for (Token token : tokens) {
                    Beam new_candidate = beam;
                    new_candidate.score += token.log_prob;
                    new_candidate.tokens.push_back(token.idx);
                    if (parameters.early_finish(new_candidate)) {
                        group->finish(std::move(new_candidate), parameters);
                    } else {
                        candidates.push_back(std::move(new_candidate));
                        ++add_count;
                        if (add_count == 2 * parameters.group_size) {
                            break;
                        }
                    }
                }
            }
            // Sample 2 * group_size highest score tokens to get at least 1 non EOS token per beam
            if (candidates.size() < 2 * parameters.group_size) {
                throw std::runtime_error("No beams left to search");
            }
            auto to_sort = candidates.begin() + ptrdiff_t(2 * parameters.group_size);
            std::partial_sort(candidates.begin(), to_sort, candidates.end(), greater);
            group->ongoing.clear();
            for (size_t cand_idx = 0; cand_idx < candidates.size(); ++cand_idx) {
                if (parameters.eos_token_id == candidates.at(cand_idx).tokens.back()) {
                    // If beam_token does not belong to top num_beams tokens, it should not be added
                    if (cand_idx >= parameters.group_size) {
                        continue;
                    }
                    group->finish(std::move(candidates.at(cand_idx)), parameters);
                } else {
                    group->ongoing.push_back(std::move(candidates.at(cand_idx)));
                    if (group->ongoing.size() == parameters.group_size) {
                        break;
                    }
                }
            }
            group->is_done(parameters);
            if (!group->done) {
                for (const Beam& beam : group->ongoing) {
                    next_tokens.push_back(beam.tokens.back());
                    next_beams.push_back(int32_t(beam.global_beam_idx));
                }
            }
        }
        return {next_tokens, next_beams};
    }
};

// Consume group_beam_searcher because beams are consumed
std::vector<std::vector<std::vector<Beam>>> finalize(GroupBeamSearcher&& group_beam_searcher) {
    std::vector<std::vector<std::vector<Beam>>> finalized;
    finalized.resize(group_beam_searcher.prompts_groups.size());

    for (size_t prompt_id = 0; prompt_id < group_beam_searcher.prompts_groups.size(); prompt_id++) {
        std::vector<Group>& groups = group_beam_searcher.prompts_groups.at(prompt_id);
        finalized.at(prompt_id).reserve(groups.size());

        for (Group& group : groups) {
            if (!group.done) {
                for (Beam& beam : group.ongoing) {
                    group.finish(std::move(beam), group_beam_searcher.parameters);
                }
            }
            finalized.at(prompt_id).push_back(std::move(group.min_heap));
        }
    }

    return finalized;
}

void initialize_inputs(const ov::Tensor& input_ids, const ov::Tensor& attention_mask, ov::InferRequest& request) {
    request.set_tensor("input_ids", input_ids);
    request.set_tensor("attention_mask", attention_mask);

    ov::Shape input_shape = input_ids.get_shape();
    auto num_inputs = request.get_compiled_model().inputs().size();
    if (num_inputs == 4){
        ov::Tensor position_ids = request.get_tensor("position_ids");
        position_ids.set_shape(input_shape);
        ov::genai::utils::initialize_position_ids(position_ids, attention_mask);
    }

    ov::Tensor beam_idx = request.get_tensor("beam_idx");
    beam_idx.set_shape({input_shape.at(0)});
    std::fill_n(beam_idx.data<int32_t>(), input_shape.at(0), 0);
}

void update_attention_mask_with_beams(ov::Tensor&& attention_mask, std::vector<int32_t> next_beams) {
    ov::Tensor original_mask{ov::element::i64, attention_mask.get_shape()};
    ov::Shape original_shape = original_mask.get_shape();
    attention_mask.copy_to(original_mask);

    ov::Shape new_shape{next_beams.size(), original_mask.get_shape().at(1) + 1};
    attention_mask.set_shape(new_shape);

    for (size_t beam_id = 0; beam_id < next_beams.size(); beam_id++) {
        const size_t original_prompt_offset = next_beams.at(beam_id) * original_shape.at(1);
        const size_t result_prompt_offset = beam_id * new_shape.at(1);

        int64_t* dest = attention_mask.data<int64_t>() + result_prompt_offset;
        const int64_t* src = original_mask.data<int64_t>() + original_prompt_offset;

        std::memcpy(dest, src, original_shape.at(1) * sizeof(int64_t));
        attention_mask.data<int64_t>()[result_prompt_offset + new_shape.at(1) - 1] = 1;
    }
}

void update_position_ids(ov::Tensor&& position_ids, const ov::Tensor&& attention_mask) {
    const size_t batch_size = attention_mask.get_shape().at(0);
    const size_t sequence_length = attention_mask.get_shape().at(1);
    position_ids.set_shape({batch_size, 1});

    for (size_t batch = 0; batch < batch_size; batch++) {
        int64_t* mask_start = attention_mask.data<int64_t>() + batch * sequence_length;
        position_ids.data<int64_t>()[batch] = std::accumulate(mask_start, mask_start + sequence_length - 1, 0);
    }
}

}  // namespace

namespace ov {
namespace genai {

<<<<<<< HEAD
EncodedResults beam_search(ov::InferRequest& lm, ov::Tensor input_ids, ov::Tensor attention_mask, GenerationConfig config) {
    OPENVINO_ASSERT(config.num_beams % config.num_beam_groups == 0, "number of beams should be divisible by number of groups");
    
    
=======
EncodedResults beam_search(ov::InferRequest& lm,
                           ov::Tensor input_ids,
                           ov::Tensor attention_mask,
                           GenerationConfig config) {
    OPENVINO_ASSERT(config.num_beams % config.num_beam_groups == 0,
                    "number of beams should be divisible by number of groups");

>>>>>>> 1718bfb6
    // Initialize beam search
    const int64_t* prompt_data = input_ids.data<const int64_t>();
    std::vector<std::vector<int64_t>> prompts;
    prompts.reserve(input_ids.get_shape().at(0));
    for (size_t batch = 0; batch < input_ids.get_shape().at(0); batch++) {
        size_t sequence_length = input_ids.get_shape().at(1);
        size_t batch_offset = batch * sequence_length;
        const int64_t* prompt_start = prompt_data + batch_offset;
        prompts.push_back(std::vector<int64_t>{prompt_start, prompt_start + sequence_length});
    }

    initialize_inputs(input_ids, attention_mask, lm);

    Parameters parameters{std::move(prompts)};
    parameters.max_new_tokens = config.max_new_tokens;
    parameters.eos_token_id = config.eos_token_id;
    parameters.n_groups = config.num_beam_groups;
    parameters.group_size = config.num_beams / config.num_beam_groups;
    parameters.diversity_penalty = config.diversity_penalty;
    parameters.length_penalty = config.length_penalty;
    parameters.stop_criteria = config.stop_criteria;
    parameters.no_repeat_ngram_size = config.no_repeat_ngram_size;
    GroupBeamSearcher group_beam_searcher{parameters};

    std::vector<int64_t> next_tokens;
    std::vector<int32_t> next_beams;
    auto num_inputs = lm.get_compiled_model().inputs().size();
    
    for (size_t length_count = 0; length_count < parameters.max_new_tokens; ++length_count) {
        lm.infer();

        std::tie(next_tokens, next_beams) = group_beam_searcher.select_next_tokens(lm.get_tensor("logits"));
        if (next_tokens.empty()) {
            break;
        }
        size_t batch_size = next_tokens.size();
        // Set pointers
        lm.set_tensor("input_ids", ov::Tensor{ov::element::i64, {batch_size, 1}, next_tokens.data()});
        lm.set_tensor("beam_idx", ov::Tensor{ov::element::i32, {batch_size}, next_beams.data()});
        // Set auxiliary inputs
        update_attention_mask_with_beams(lm.get_tensor("attention_mask"), next_beams);
        if (num_inputs == 4)
            update_position_ids(lm.get_tensor("position_ids"), lm.get_tensor("attention_mask"));
    }

    auto scores_comparator = [](Beam& left, Beam& right) {
        return (left.score > right.score);
    };

    std::vector<Beam> beams;
    auto result = finalize(std::move(group_beam_searcher));
    // align output with HF
    for (size_t prompt_id = 0; prompt_id < result.size(); prompt_id++) {
        auto prompt_group = result.at(prompt_id);

        for (const std::vector<Beam> group : prompt_group) {
            beams.insert(beams.end(), group.begin(), group.end());
        }

        // sort beams per prompt
        auto start = beams.begin() + prompt_id * parameters.group_size * parameters.n_groups;
        std::sort(start, beams.end(), scores_comparator);
    }

    ov::genai::EncodedResults results;
    for (auto beam = beams.begin(); beam != beams.begin() + config.num_return_sequences; ++beam) {
        results.scores.emplace_back(beam->score);
        results.tokens.emplace_back(beam->tokens);
    }
    return results;
}

}  // namespace genai
}  // namespace ov<|MERGE_RESOLUTION|>--- conflicted
+++ resolved
@@ -365,12 +365,6 @@
 namespace ov {
 namespace genai {
 
-<<<<<<< HEAD
-EncodedResults beam_search(ov::InferRequest& lm, ov::Tensor input_ids, ov::Tensor attention_mask, GenerationConfig config) {
-    OPENVINO_ASSERT(config.num_beams % config.num_beam_groups == 0, "number of beams should be divisible by number of groups");
-    
-    
-=======
 EncodedResults beam_search(ov::InferRequest& lm,
                            ov::Tensor input_ids,
                            ov::Tensor attention_mask,
@@ -378,7 +372,6 @@
     OPENVINO_ASSERT(config.num_beams % config.num_beam_groups == 0,
                     "number of beams should be divisible by number of groups");
 
->>>>>>> 1718bfb6
     // Initialize beam search
     const int64_t* prompt_data = input_ids.data<const int64_t>();
     std::vector<std::vector<int64_t>> prompts;
