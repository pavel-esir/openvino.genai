# Copyright (C) 2018-2024 Intel Corporation
# SPDX-License-Identifier: Apache-2.0
#

# Dependencies

include(FetchContent)

FetchContent_Declare(nlohmann_json
    URL https://github.com/nlohmann/json/archive/refs/tags/v3.11.3.tar.gz
    URL_HASH SHA256=0d8ef5af7f9794e3263480193c491549b2ba6cc74bb018906202ada498a79406)
FetchContent_MakeAvailable(nlohmann_json)

function(ov_genai_build_jinja2cpp)
    FetchContent_Declare(jinja2cpp
        URL https://github.com/ilya-lavrenov/Jinja2Cpp/archive/5433af6b225cd35df700023cf60df4acdd6cbcf3.tar.gz
        URL_HASH SHA256=b90f6c44908beaacae8eeb2690d11a6ebb183b4560434698ac00017e7bc07d11)

    FetchContent_GetProperties(jinja2cpp)
    if(NOT jinja2cpp_POPULATED)
        FetchContent_Populate(jinja2cpp)

        set(BUILD_SHARED_LIBS OFF)
        set(JINJA2CPP_INSTALL OFF CACHE BOOL "")
        set(JINJA2CPP_CXX_STANDARD 17 CACHE STRING "")
        set(JINJA2CPP_BUILD_SHARED OFF CACHE BOOL "")
        set(JINJA2CPP_USE_REGEX "std" CACHE STRING "")
        set(JINJA2CPP_WITH_JSON_BINDINGS "none" CACHE STRING "")
        set(JINJA2CPP_STRICT_WARNINGS OFF CACHE BOOL "")
        set(JINJA2CPP_PIC ON CACHE BOOL "")

        add_subdirectory("${jinja2cpp_SOURCE_DIR}" "${jinja2cpp_BINARY_DIR}" EXCLUDE_FROM_ALL)
        # openvino::runtime exports _GLIBCXX_USE_CXX11_ABI=0 on CentOS7.
        # It needs to be propagated to every library GenAI links with.
        # It's enough to propagate to fmt, because fmt propagates to
        # jinja2cpp.
        target_compile_definitions(fmt PUBLIC $<TARGET_PROPERTY:openvino::runtime,INTERFACE_COMPILE_DEFINITIONS>)
    endif()
endfunction()

ov_genai_build_jinja2cpp()

# Library

file(GLOB SOURCE_FILES "${CMAKE_CURRENT_SOURCE_DIR}/src/*.cpp")

set(TARGET_NAME genai)
add_library(${TARGET_NAME} SHARED ${SOURCE_FILES})
add_library(openvino::${TARGET_NAME} ALIAS ${TARGET_NAME})

target_include_directories(${TARGET_NAME}
    PUBLIC "$<BUILD_INTERFACE:${CMAKE_CURRENT_SOURCE_DIR}/include>" "$<INSTALL_INTERFACE:runtime/include>")

target_link_libraries(${TARGET_NAME} PUBLIC openvino::runtime PRIVATE nlohmann_json::nlohmann_json jinja2cpp)

target_compile_definitions(${TARGET_NAME} PRIVATE OPENVINO_TOKENIZERS_PATH=\"$<TARGET_FILE:openvino_tokenizers>\")

target_compile_features(${TARGET_NAME} PUBLIC cxx_std_17)

set_target_properties(${TARGET_NAME} PROPERTIES
    VERSION ${CMAKE_PROJECT_VERSION}
    SOVERSION ${CMAKE_PROJECT_VERSION_MAJOR}
)

# Copy the library to python to allow skipping wheel installation
add_custom_command(TARGET ${TARGET_NAME} POST_BUILD
    COMMAND "${CMAKE_COMMAND}" -E copy
        "$<TARGET_FILE:${TARGET_NAME}>"
        "${CMAKE_CURRENT_SOURCE_DIR}/../python/openvino_genai/$<TARGET_FILE_NAME:${TARGET_NAME}>"
    COMMENT "Copy ${TARGET_NAME} to src/python/openvino_genai")

<<<<<<< HEAD
find_package(Python3 REQUIRED COMPONENTS Interpreter Development)
install(TARGETS ${TARGET_NAME}
    LIBRARY DESTINATION python/openvino_genai/ COMPONENT pygenai_${Python_VERSION_MAJOR}_${Python_VERSION_MINOR}
    RUNTIME DESTINATION python/openvino_genai/ COMPONENT pygenai_${Python_VERSION_MAJOR}_${Python_VERSION_MINOR})
=======
# Copy libcore_tokenizers.so to build_dir/openvino_tokenizers/src/
add_custom_command(TARGET ${TARGET_NAME} POST_BUILD
    COMMAND "${CMAKE_COMMAND}" -E copy
        "${CMAKE_BINARY_DIR}/_deps/fast_tokenizer-src/lib/libcore_tokenizers.so"
        "${CMAKE_BINARY_DIR}/openvino_tokenizers/src/"
    COMMENT "Copy libcore_tokenizers.so to build_dir/openvino_tokenizers/src/")

install(TARGETS ${TARGET_NAME} LIBRARY DESTINATION . COMPONENT core_genai RUNTIME DESTINATION . COMPONENT core_genai)
>>>>>>> 75b7c379

# - Windows: `<openvino_dir>\runtime\bin\intel64\Release\`
# - MacOS_x86: `<openvino_dir>/runtime/lib/intel64/Release`
# - MacOS_arm64: `<openvino_dir>/runtime/lib/arm64/Release/`
# - Linux_x86: `<openvino_dir>/runtime/lib/intel64/`
# - Linux_arm64: `<openvino_dir>/runtime/lib/aarch64/`
string(TOLOWER "${CMAKE_SYSTEM_PROCESSOR}" ARCH_DIR)
if(CMAKE_HOST_SYSTEM_PROCESSOR MATCHES "amd64.*|x86_64.*|AMD64.*")
    set(ARCH_DIR intel64)
elseif(CMAKE_HOST_SYSTEM_PROCESSOR MATCHES "^(arm64.*|aarch64.*|AARCH64.*|ARM64.*)")
    if(APPLE)
        set(ARCH_DIR "arm64")
    else()
        set(ARCH_DIR "aarch64")
    endif()
elseif(ARCH_DIR STREQUAL "x86_64" OR ARCH_DIR STREQUAL "amd64"  # Windows detects Intel's 64-bit CPU as AMD64
        OR CMAKE_OSX_ARCHITECTURES STREQUAL "x86_64")
    set(ARCH_DIR intel64)
endif()
if(MSVC OR APPLE)
    set(ARCH_DIR ${ARCH_DIR}/${CMAKE_BUILD_TYPE})
endif()
install(TARGETS ${TARGET_NAME} EXPORT openvino_genaiTargets
    LIBRARY DESTINATION runtime/lib/${ARCH_DIR} COMPONENT core_genai
        NAMELINK_COMPONENT core_genai_dev
    ARCHIVE DESTINATION runtime/lib/${ARCH_DIR} COMPONENT core_genai_dev
    RUNTIME DESTINATION runtime/bin/${ARCH_DIR} COMPONENT core_genai
    INCLUDES DESTINATION runtime/include)
install(DIRECTORY ${CMAKE_CURRENT_SOURCE_DIR}/include/ DESTINATION runtime/include COMPONENT core_genai_dev)
install(EXPORT openvino_genaiTargets FILE openvino_genaiTargets.cmake NAMESPACE openvino:: DESTINATION runtime/cmake)
include(CMakePackageConfigHelpers)
configure_package_config_file(openvino_genaiConfig.cmake.in "${CMAKE_BINARY_DIR}/openvino_genaiConfig.cmake" INSTALL_DESTINATION runtime/cmake)
install(FILES "${CMAKE_BINARY_DIR}/openvino_genaiConfig.cmake" "${CMAKE_BINARY_DIR}/openvino_genaiConfigVersion.cmake" DESTINATION runtime/cmake COMPONENT core_genai_dev)
include(CMakePackageConfigHelpers)
write_basic_package_version_file("${CMAKE_BINARY_DIR}/openvino_genaiConfigVersion.cmake" VERSION ${CMAKE_PROJECT_VERSION} COMPATIBILITY AnyNewerVersion)
export(EXPORT openvino_genaiTargets FILE "${CMAKE_BINARY_DIR}/openvino_genaiTargets.cmake" NAMESPACE openvino::)<|MERGE_RESOLUTION|>--- conflicted
+++ resolved
@@ -69,21 +69,17 @@
         "${CMAKE_CURRENT_SOURCE_DIR}/../python/openvino_genai/$<TARGET_FILE_NAME:${TARGET_NAME}>"
     COMMENT "Copy ${TARGET_NAME} to src/python/openvino_genai")
 
-<<<<<<< HEAD
 find_package(Python3 REQUIRED COMPONENTS Interpreter Development)
 install(TARGETS ${TARGET_NAME}
     LIBRARY DESTINATION python/openvino_genai/ COMPONENT pygenai_${Python_VERSION_MAJOR}_${Python_VERSION_MINOR}
     RUNTIME DESTINATION python/openvino_genai/ COMPONENT pygenai_${Python_VERSION_MAJOR}_${Python_VERSION_MINOR})
-=======
+
 # Copy libcore_tokenizers.so to build_dir/openvino_tokenizers/src/
 add_custom_command(TARGET ${TARGET_NAME} POST_BUILD
     COMMAND "${CMAKE_COMMAND}" -E copy
         "${CMAKE_BINARY_DIR}/_deps/fast_tokenizer-src/lib/libcore_tokenizers.so"
         "${CMAKE_BINARY_DIR}/openvino_tokenizers/src/"
     COMMENT "Copy libcore_tokenizers.so to build_dir/openvino_tokenizers/src/")
-
-install(TARGETS ${TARGET_NAME} LIBRARY DESTINATION . COMPONENT core_genai RUNTIME DESTINATION . COMPONENT core_genai)
->>>>>>> 75b7c379
 
 # - Windows: `<openvino_dir>\runtime\bin\intel64\Release\`
 # - MacOS_x86: `<openvino_dir>/runtime/lib/intel64/Release`
