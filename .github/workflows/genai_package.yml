name: genai_package
on: pull_request
jobs:
  ubuntu_genai_package:
    strategy:
      matrix:
        build-type: [Release, Debug]
    runs-on: ubuntu-20.04
    steps:
      - uses: actions/checkout@v4
        with:
          submodules: recursive
      - uses: actions/setup-python@v4
        with:
          python-version: 3.8
      - run: mkdir ./ov/
      - run: curl https://storage.openvinotoolkit.org/repositories/openvino/packages/nightly/2024.2.0-15484-4b8641ee3f4/l_openvino_toolkit_ubuntu20_2024.2.0.dev20240523_x86_64.tgz | tar --directory ./ov/ --strip-components 1 -xz
      - run: sudo ./ov/install_dependencies/install_openvino_dependencies.sh
      - run: sudo apt-get install libtbb-dev
      - run: source ./ov/setupvars.sh && cmake -DCMAKE_BUILD_TYPE=${{ matrix.build-type }} -S ./ -B ./build/
<<<<<<< HEAD
      - run: source ./ov/setupvars.sh && cmake --build ./build/ --config ${{ matrix.build-type }} --target package
      - run: source ./ov/setupvars.sh && cmake --install ./build/ --config ${{ matrix.build-type }} --prefix ov
      - run: ov/samples/cpp/build_samples.sh -i ${{ github.workspace }}/s\ pace
        if: ${{ 'Release' == matrix.build-type }}  # build_samples enforces Release build
      - run: source ./ov/setupvars.sh && python -m pip install --upgrade-strategy eager -r ./text_generation/causal_lm/cpp/requirements.txt
        if: ${{ 'Release' == matrix.build-type }}
      - run: source ./ov/setupvars.sh && python -m pip install ./thirdparty/openvino_tokenizers/[transformers] --pre --extra-index-url https://storage.openvinotoolkit.org/simple/wheels/nightly
=======
      - run: source ./ov/setupvars.sh && cmake --build ./build/ --config ${{ matrix.build-type }} --target package -j
      - run: source ./ov/setupvars.sh && cmake --install ./build/ --config ${{ matrix.build-type }} --prefix ov
      - run: ov/samples/cpp/build_samples.sh -i ${{ github.workspace }}/s\ pace
        if: ${{ 'Release' == matrix.build-type }}  # build_samples enforces Release build
      - run: source ./ov/setupvars.sh && python -m pip install --upgrade-strategy eager -r text_generation/causal_lm/cpp/requirements.txt
        if: ${{ 'Release' == matrix.build-type }}
      - run: source ./ov/setupvars.sh && python -m pip install ./thirdparty/openvino_tokenizers/[transformers]
>>>>>>> bbc8c255
        if: ${{ 'Release' == matrix.build-type }}
      - run: source ./ov/setupvars.sh && optimum-cli export openvino --trust-remote-code --weight-format fp16 --model TinyLlama/TinyLlama-1.1B-Chat-v1.0 TinyLlama-1.1B-Chat-v1.0
        if: ${{ 'Release' == matrix.build-type }}
      - run: source ./ov/setupvars.sh && timeout 50s ${{ github.workspace }}/s\ pace/samples_bin/greedy_causal_lm ./TinyLlama-1.1B-Chat-v1.0/ ""
        if: ${{ 'Release' == matrix.build-type }}

  windows_genai_package:
    strategy:
      matrix:
        build-type: [Release, Debug]
    runs-on: windows-latest
    defaults:
      run:
        shell: cmd
    steps:
      - uses: actions/checkout@v4
        with:
          submodules: recursive
      - uses: actions/setup-python@v4
        with:
          python-version: 3.8
      - run: curl --output ov.zip https://storage.openvinotoolkit.org/repositories/openvino/packages/nightly/2024.2.0-15349-765302e0de1/w_openvino_toolkit_windows_2024.2.0.dev20240515_x86_64.zip
      - run: unzip ov.zip
      - run: call w_openvino_toolkit_windows_2024.2.0.dev20240515_x86_64\setupvars.bat && cmake -DCMAKE_BUILD_TYPE=${{ matrix.build-type }} -S ./ -B ./build/
<<<<<<< HEAD
      - run: call w_openvino_toolkit_windows_2024.2.0.dev20240515_x86_64\setupvars.bat && cmake --build ./build/ --config ${{ matrix.build-type }} --target package
      - run: call w_openvino_toolkit_windows_2024.2.0.dev20240515_x86_64\setupvars.bat && cmake --install ./build/ --config ${{ matrix.build-type }} --prefix w_openvino_toolkit_windows_2024.2.0.dev20240515_x86_64
      - run: call w_openvino_toolkit_windows_2024.2.0.dev20240515_x86_64\samples\cpp\build_samples_msvc.bat -i "${{ github.workspace }}/samples_install"
        if: ${{ 'Release' == matrix.build-type }}  # build_samples enforces Release build
      - run: call w_openvino_toolkit_windows_2024.2.0.dev20240515_x86_64\setupvars.bat && python -m pip install --upgrade-strategy eager -r ./text_generation/causal_lm/cpp/requirements.txt
        if: ${{ 'Release' == matrix.build-type }}
      - run: call w_openvino_toolkit_windows_2024.2.0.dev20240515_x86_64\setupvars.bat && python -m pip install ./thirdparty/openvino_tokenizers/[transformers] --pre --extra-index-url https://storage.openvinotoolkit.org/simple/wheels/nightly
=======
      - run: call w_openvino_toolkit_windows_2024.2.0.dev20240515_x86_64\setupvars.bat && cmake --build ./build/ --config ${{ matrix.build-type }} --target package -j
      - run: call w_openvino_toolkit_windows_2024.2.0.dev20240515_x86_64\setupvars.bat && cmake --install ./build/ --config ${{ matrix.build-type }} --prefix w_openvino_toolkit_windows_2024.2.0.dev20240515_x86_64
      - run: call w_openvino_toolkit_windows_2024.2.0.dev20240515_x86_64\samples\cpp\build_samples_msvc.bat -i "${{ github.workspace }}/samples_install"
        if: ${{ 'Release' == matrix.build-type }}  # build_samples enforces Release build
      - run: call w_openvino_toolkit_windows_2024.2.0.dev20240515_x86_64\setupvars.bat && python -m pip install --upgrade-strategy eager -r text_generation/causal_lm/cpp/requirements.txt
        if: ${{ 'Release' == matrix.build-type }}
      - run: call w_openvino_toolkit_windows_2024.2.0.dev20240515_x86_64\setupvars.bat && python -m pip install ./thirdparty/openvino_tokenizers/[transformers]
>>>>>>> bbc8c255
        if: ${{ 'Release' == matrix.build-type }}
      - run: call w_openvino_toolkit_windows_2024.2.0.dev20240515_x86_64\setupvars.bat && optimum-cli export openvino --trust-remote-code --weight-format fp16 --model TinyLlama/TinyLlama-1.1B-Chat-v1.0 TinyLlama-1.1B-Chat-v1.0
        if: ${{ 'Release' == matrix.build-type }}
      - run: call w_openvino_toolkit_windows_2024.2.0.dev20240515_x86_64\setupvars.bat && "${{ github.workspace }}/samples_install/samples_bin/greedy_causal_lm" .\TinyLlama-1.1B-Chat-v1.0\ ""
        if: ${{ 'Release' == matrix.build-type }}<|MERGE_RESOLUTION|>--- conflicted
+++ resolved
@@ -18,23 +18,13 @@
       - run: sudo ./ov/install_dependencies/install_openvino_dependencies.sh
       - run: sudo apt-get install libtbb-dev
       - run: source ./ov/setupvars.sh && cmake -DCMAKE_BUILD_TYPE=${{ matrix.build-type }} -S ./ -B ./build/
-<<<<<<< HEAD
-      - run: source ./ov/setupvars.sh && cmake --build ./build/ --config ${{ matrix.build-type }} --target package
+      - run: source ./ov/setupvars.sh && cmake --build ./build/ --config ${{ matrix.build-type }} --target package -j
       - run: source ./ov/setupvars.sh && cmake --install ./build/ --config ${{ matrix.build-type }} --prefix ov
       - run: ov/samples/cpp/build_samples.sh -i ${{ github.workspace }}/s\ pace
         if: ${{ 'Release' == matrix.build-type }}  # build_samples enforces Release build
       - run: source ./ov/setupvars.sh && python -m pip install --upgrade-strategy eager -r ./text_generation/causal_lm/cpp/requirements.txt
         if: ${{ 'Release' == matrix.build-type }}
       - run: source ./ov/setupvars.sh && python -m pip install ./thirdparty/openvino_tokenizers/[transformers] --pre --extra-index-url https://storage.openvinotoolkit.org/simple/wheels/nightly
-=======
-      - run: source ./ov/setupvars.sh && cmake --build ./build/ --config ${{ matrix.build-type }} --target package -j
-      - run: source ./ov/setupvars.sh && cmake --install ./build/ --config ${{ matrix.build-type }} --prefix ov
-      - run: ov/samples/cpp/build_samples.sh -i ${{ github.workspace }}/s\ pace
-        if: ${{ 'Release' == matrix.build-type }}  # build_samples enforces Release build
-      - run: source ./ov/setupvars.sh && python -m pip install --upgrade-strategy eager -r text_generation/causal_lm/cpp/requirements.txt
-        if: ${{ 'Release' == matrix.build-type }}
-      - run: source ./ov/setupvars.sh && python -m pip install ./thirdparty/openvino_tokenizers/[transformers]
->>>>>>> bbc8c255
         if: ${{ 'Release' == matrix.build-type }}
       - run: source ./ov/setupvars.sh && optimum-cli export openvino --trust-remote-code --weight-format fp16 --model TinyLlama/TinyLlama-1.1B-Chat-v1.0 TinyLlama-1.1B-Chat-v1.0
         if: ${{ 'Release' == matrix.build-type }}
@@ -59,23 +49,13 @@
       - run: curl --output ov.zip https://storage.openvinotoolkit.org/repositories/openvino/packages/nightly/2024.2.0-15349-765302e0de1/w_openvino_toolkit_windows_2024.2.0.dev20240515_x86_64.zip
       - run: unzip ov.zip
       - run: call w_openvino_toolkit_windows_2024.2.0.dev20240515_x86_64\setupvars.bat && cmake -DCMAKE_BUILD_TYPE=${{ matrix.build-type }} -S ./ -B ./build/
-<<<<<<< HEAD
-      - run: call w_openvino_toolkit_windows_2024.2.0.dev20240515_x86_64\setupvars.bat && cmake --build ./build/ --config ${{ matrix.build-type }} --target package
+      - run: call w_openvino_toolkit_windows_2024.2.0.dev20240515_x86_64\setupvars.bat && cmake --build ./build/ --config ${{ matrix.build-type }} --target package -j
       - run: call w_openvino_toolkit_windows_2024.2.0.dev20240515_x86_64\setupvars.bat && cmake --install ./build/ --config ${{ matrix.build-type }} --prefix w_openvino_toolkit_windows_2024.2.0.dev20240515_x86_64
       - run: call w_openvino_toolkit_windows_2024.2.0.dev20240515_x86_64\samples\cpp\build_samples_msvc.bat -i "${{ github.workspace }}/samples_install"
         if: ${{ 'Release' == matrix.build-type }}  # build_samples enforces Release build
       - run: call w_openvino_toolkit_windows_2024.2.0.dev20240515_x86_64\setupvars.bat && python -m pip install --upgrade-strategy eager -r ./text_generation/causal_lm/cpp/requirements.txt
         if: ${{ 'Release' == matrix.build-type }}
       - run: call w_openvino_toolkit_windows_2024.2.0.dev20240515_x86_64\setupvars.bat && python -m pip install ./thirdparty/openvino_tokenizers/[transformers] --pre --extra-index-url https://storage.openvinotoolkit.org/simple/wheels/nightly
-=======
-      - run: call w_openvino_toolkit_windows_2024.2.0.dev20240515_x86_64\setupvars.bat && cmake --build ./build/ --config ${{ matrix.build-type }} --target package -j
-      - run: call w_openvino_toolkit_windows_2024.2.0.dev20240515_x86_64\setupvars.bat && cmake --install ./build/ --config ${{ matrix.build-type }} --prefix w_openvino_toolkit_windows_2024.2.0.dev20240515_x86_64
-      - run: call w_openvino_toolkit_windows_2024.2.0.dev20240515_x86_64\samples\cpp\build_samples_msvc.bat -i "${{ github.workspace }}/samples_install"
-        if: ${{ 'Release' == matrix.build-type }}  # build_samples enforces Release build
-      - run: call w_openvino_toolkit_windows_2024.2.0.dev20240515_x86_64\setupvars.bat && python -m pip install --upgrade-strategy eager -r text_generation/causal_lm/cpp/requirements.txt
-        if: ${{ 'Release' == matrix.build-type }}
-      - run: call w_openvino_toolkit_windows_2024.2.0.dev20240515_x86_64\setupvars.bat && python -m pip install ./thirdparty/openvino_tokenizers/[transformers]
->>>>>>> bbc8c255
         if: ${{ 'Release' == matrix.build-type }}
       - run: call w_openvino_toolkit_windows_2024.2.0.dev20240515_x86_64\setupvars.bat && optimum-cli export openvino --trust-remote-code --weight-format fp16 --model TinyLlama/TinyLlama-1.1B-Chat-v1.0 TinyLlama-1.1B-Chat-v1.0
         if: ${{ 'Release' == matrix.build-type }}
