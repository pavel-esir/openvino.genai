--- conflicted
+++ resolved
@@ -22,27 +22,10 @@
       - run: source ./ov/setupvars.sh && cmake --build ./build/ --config Release -j
       # GitHub Actions already provides what is listed in ./requirements-build.txt but the internal
       # build system doesn't. Install ./requirements-build.txt to detect possible conflicts.
-<<<<<<< HEAD
       - run: source ./ov/setupvars.sh && python -m pip install ./thirdparty/openvino_tokenizers/[transformers] -r ./requirements-build.txt -r ./tests/python_tests/requirements.txt --extra-index-url https://storage.openvinotoolkit.org/simple/wheels/pre-release --verbose --verbose --verbose
-      - run: source ./ov/setupvars.sh && PYTHONPATH=./build/:$PYTHONPATH python -c "from openvino_genai import LLMPipeline"
-      - run: source ./ov/setupvars.sh && PYTHONPATH=./build/:$PYTHONPATH python3 -m pytest ./tests/python_tests/test_generate_api.py
+      - run: source ./ov/setupvars.sh && PYTHONPATH=./build/:$PYTHONPATH python -m pytest ./tests/python_tests/test_generate_api.py
       - run: source ./ov/setupvars.sh && python -m pip install . --config-settings=build-dir="build" --verbose --verbose --verbose
-      - run: python3 -m pytest ./tests/python_tests/test_generate_api.py
-=======
-      - run: source ./ov/setupvars.sh && python -m pip install ./thirdparty/openvino_tokenizers/[transformers] -r ./requirements-build.txt --extra-index-url https://storage.openvinotoolkit.org/simple/wheels/pre-release --verbose --verbose --verbose
-      - run: source ./ov/setupvars.sh && PYTHONPATH=./build/ python -c "from openvino_genai import LLMPipeline"
-      - run: source ./ov/setupvars.sh && python -m pip install . --config-settings=build-dir="build" --verbose --verbose --verbose
-      - run: python -c "from openvino_genai import LLMPipeline"
-      - name: GenAI Python API tests
-        run: |
-          cd ./tests/python_tests/
-          python -m pip install -r requirements.txt
-          models=$(python list_test_models.py)
-          echo "$models" | while read -r model_name model_path; do
-              optimum-cli export openvino --trust-remote-code --weight-format fp16 --model "$model_name" "$model_path"
-          done
-          GENAI_BUILD_DIR=../../build python -m pytest test_generate_api.py
->>>>>>> 88c44fec
+      - run: python -m pytest ./tests/python_tests/test_generate_api.py
 
   windows_genai_python_lib:
     runs-on: windows-latest
@@ -62,18 +45,9 @@
       - run: unzip ov.zip
       # GitHub Actions already provides what is listed in ./requirements-build.txt but the internal
       # build system doesn't. Install ./requirements-build.txt to detect possible conflicts.
-<<<<<<< HEAD
       - run: call w_openvino_toolkit_windows_2024.2.0.dev20240524_x86_64\setupvars.bat && cmake -DCMAKE_BUILD_TYPE=Release -S ./ -B ./build/
       - run: call w_openvino_toolkit_windows_2024.2.0.dev20240524_x86_64\setupvars.bat && cmake --build ./build/ --config Release -j
       - run: call w_openvino_toolkit_windows_2024.2.0.dev20240524_x86_64\setupvars.bat && python -m pip install ./thirdparty/openvino_tokenizers/[transformers] -r ./requirements-build.txt -r ./tests/python_tests/requirements.txt --extra-index-url https://storage.openvinotoolkit.org/simple/wheels/pre-release --verbose --verbose --verbose
-      - run: set "PYTHONPATH=./build/" && call w_openvino_toolkit_windows_2024.2.0.dev20240524_x86_64\setupvars.bat && python3 -m pytest ./tests/python_tests/test_generate_api.py  # cmd evaluates variables in a different way. Setting PYTHONPATH before setupvars.bat instead of doing that after solves that.
+      - run: set "PYTHONPATH=./build/" && call w_openvino_toolkit_windows_2024.2.0.dev20240524_x86_64\setupvars.bat && python -m pytest ./tests/python_tests/test_generate_api.py  # cmd evaluates variables in a different way. Setting PYTHONPATH before setupvars.bat instead of doing that after solves that.
       - run: call w_openvino_toolkit_windows_2024.2.0.dev20240524_x86_64\setupvars.bat && python -m pip install . --config-settings=build-dir="build" --verbose --verbose --verbose  # --verbose is additive, and can be used up to 3 times.
-      - run: python3 -m pytest ./tests/python_tests/test_generate_api.py
-=======
-      - run: call w_openvino_toolkit_windows_2024.2.0.dev20240524_x86_64\setupvars.bat && python -m pip install ./thirdparty/openvino_tokenizers/[transformers] -r ./requirements-build.txt --extra-index-url https://storage.openvinotoolkit.org/simple/wheels/pre-release --verbose --verbose --verbose
-      - run: call w_openvino_toolkit_windows_2024.2.0.dev20240524_x86_64\setupvars.bat && python -m pip install . --verbose --verbose --verbose  # --verbose is additive, and can be used up to 3 times.
-      - run: python -c "from openvino_genai import LLMPipeline"
-      - run: call w_openvino_toolkit_windows_2024.2.0.dev20240524_x86_64\setupvars.bat && cmake -DCMAKE_BUILD_TYPE=Release -S ./ -B ./build/
-      - run: call w_openvino_toolkit_windows_2024.2.0.dev20240524_x86_64\setupvars.bat && cmake --build ./build/ --config Release -j
-      - run: set "PYTHONPATH=./build/" && call w_openvino_toolkit_windows_2024.2.0.dev20240524_x86_64\setupvars.bat && python -c "from openvino_genai import LLMPipeline"  # cmd evaluates variables in a different way. Setting PYTHONPATH before setupvars.bat instead of doing that after solves that.
->>>>>>> 88c44fec
+      - run: python -m pytest ./tests/python_tests/test_generate_api.py