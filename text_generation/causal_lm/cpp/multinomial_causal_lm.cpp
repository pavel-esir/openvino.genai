--- conflicted
+++ resolved
@@ -24,11 +24,7 @@
     config.top_k = 30;
     auto streamer = [](std::string subword) {
         std::cout << subword << std::flush;
-<<<<<<< HEAD
-        return true;
-=======
         return false;
->>>>>>> 680e3623
     };
 
     // since streamer is set results will be printed each time a new token is generated
