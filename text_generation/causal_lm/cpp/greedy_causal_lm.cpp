--- conflicted
+++ resolved
@@ -1,139 +1,6 @@
 // Copyright (C) 2023-2024 Intel Corporation
 // SPDX-License-Identifier: Apache-2.0
 
-<<<<<<< HEAD
-#include <random_sampling.hpp>
-#include <openvino/openvino.hpp>
-
-namespace {
-std::pair<ov::Tensor, ov::Tensor> tokenize(ov::InferRequest& tokenizer, std::string&& prompt) {
-    constexpr size_t BATCH_SIZE = 1;
-    tokenizer.set_input_tensor(ov::Tensor{ov::element::string, {BATCH_SIZE}, &prompt});
-    tokenizer.infer();
-    return {tokenizer.get_tensor("input_ids"), tokenizer.get_tensor("attention_mask")};
-}
-
-std::string detokenize(ov::InferRequest& detokenizer, std::vector<int64_t>& tokens) {
-    constexpr size_t BATCH_SIZE = 1;
-    detokenizer.set_input_tensor(ov::Tensor{ov::element::i64, {BATCH_SIZE, tokens.size()}, tokens.data()});
-    detokenizer.infer();
-    return detokenizer.get_output_tensor().data<std::string>()[0];
-}
-
-// The following reasons require TextStreamer to keep a cache of previous tokens:
-// detokenizer removes starting ' '. For example detokenize(tokenize(" a")) == "a",
-// but detokenize(tokenize("prefix a")) == "prefix a"
-// 1 printable token may consist of 2 token ids: detokenize(incomplete_token_idx) == "�"
-struct TextStreamer {
-    ov::InferRequest detokenizer;
-    std::vector<int64_t> token_cache;
-    size_t print_len = 0;
-
-    void put(int64_t token) {
-        token_cache.push_back(token);
-        std::string text = detokenize(detokenizer, token_cache);
-        if (!text.empty() && '\n' == text.back()) {
-            // Flush the cache after the new line symbol
-            std::cout << std::string_view{text.data() + print_len, text.size() - print_len};
-            token_cache.clear();
-            print_len = 0;
-            return;
-        }
-        if (text.size() >= 3 && text.compare(text.size() - 3, 3, "�") == 0) {
-            // Don't print incomplete text
-            return;
-        }
-        std::cout << std::string_view{text.data() + print_len, text.size() - print_len} << std::flush;
-        print_len = text.size();
-    }
-
-    void end() {
-        std::string text = detokenize(detokenizer, token_cache);
-        std::cout << std::string_view{text.data() + print_len, text.size() - print_len} << '\n';
-        token_cache.clear();
-        print_len = 0;
-    }
-};
-}  // namespace
-
-int main(int argc, char* argv[]) try {
-    if (argc != 3) {
-        throw std::runtime_error(std::string{"Usage: "} + argv[0] + " <MODEL_DIR> '<PROMPT>'");
-    }
-
-    // Compile models
-    ov::Core core;
-    core.add_extension(OPENVINO_TOKENIZERS_PATH);  // OPENVINO_TOKENIZERS_PATH is defined in CMakeLists.txt
-    // Read the tokenizer model information from the file to later get the runtime information
-    auto tokenizer_model = core.read_model(std::string{argv[1]} + "/openvino_tokenizer.xml");
-    // tokenizer and detokenizer work on CPU only
-    ov::InferRequest tokenizer = core.compile_model(tokenizer_model, "CPU").create_infer_request();
-    auto [input_ids, attention_mask] = tokenize(tokenizer, argv[2]);
-    ov::InferRequest detokenizer =
-        core.compile_model(std::string{argv[1]} + "/openvino_detokenizer.xml", "CPU").create_infer_request();
-    // The model can be compiled for GPU as well
-    ov::InferRequest lm =
-        core.compile_model(std::string{argv[1]} + "/openvino_model.xml", "CPU").create_infer_request();
-    auto seq_len = input_ids.get_size();
-
-    // Initialize inputs
-    lm.set_tensor("input_ids", input_ids);
-    lm.set_tensor("attention_mask", attention_mask);
-    ov::Tensor position_ids = lm.get_tensor("position_ids");
-    position_ids.set_shape(input_ids.get_shape());
-    std::iota(position_ids.data<int64_t>(), position_ids.data<int64_t>() + seq_len, 0);
-    constexpr size_t BATCH_SIZE = 1;
-    // Input values are persistent between inference calls.
-    // That allows to set values, which aren't going to change, only once
-    lm.get_tensor("beam_idx").set_shape({BATCH_SIZE});
-    lm.get_tensor("beam_idx").data<int32_t>()[0] = 0;
-    lm.infer();
-
-    int64_t sequence_offset = lm.get_tensor("logits").get_shape().at(1) - 1;
-    size_t vocab_size = lm.get_tensor("logits").get_shape().back();
-
-    float* logits = lm.get_tensor("logits").data<float>() + (sequence_offset)*vocab_size;
-
-    const int64_t* prompt_data = input_ids.data<const int64_t>();
-    SamplingParameters parameters{std::vector<int64_t>{prompt_data, prompt_data + input_ids.get_size()}};
-    RandomSampling greedy_sampling{parameters};
-    int64_t out_token = greedy_sampling.get_out_token(logits, vocab_size);
-
-    lm.get_tensor("input_ids").set_shape({BATCH_SIZE, 1});
-    position_ids.set_shape({BATCH_SIZE, 1});
-    TextStreamer text_streamer{std::move(detokenizer)};
-
-    // Get the runtime info from the tokenizer model that we read earlier
-    auto rt_info = tokenizer_model->get_rt_info();  // Get the runtime info for the model
-    int64_t SPECIAL_EOS_TOKEN;
-
-    if (rt_info.count("eos_token_id") > 0) {  // check if the runtime information has a valid EOS token ID
-        SPECIAL_EOS_TOKEN = rt_info["eos_token_id"].as<int64_t>();
-    } else {
-        throw std::runtime_error("EOS token ID not found in model's runtime information.");
-    }
-
-    int max_sequence_length = 100;
-    while (out_token != SPECIAL_EOS_TOKEN && seq_len < max_sequence_length) {
-        ++seq_len;
-        lm.get_tensor("input_ids").data<int64_t>()[0] = out_token;
-        lm.get_tensor("attention_mask").set_shape({BATCH_SIZE, seq_len});
-        std::fill_n(lm.get_tensor("attention_mask").data<int64_t>(), seq_len, 1);
-        position_ids.data<int64_t>()[0] = int64_t(seq_len - 1);
-        lm.start_async();
-        text_streamer.put(out_token);
-        lm.wait();
-        logits = lm.get_tensor("logits").data<float>();
-        out_token = greedy_sampling.get_out_token(logits, vocab_size);
-    }
-    text_streamer.end();
-    // Model is stateful which means that context (kv-cache) which belongs to a particular
-    // text sequence is accumulated inside the model during the generation loop above.
-    // This context should be reset before processing the next text sequence.
-    // While it is not required to reset context in this sample as only one sequence is processed,
-    // it is called for education purposes:
-    lm.reset_state();
-=======
 #include "openvino/genai/llm_pipeline.hpp"
 
 int main(int argc, char* argv[]) try {
@@ -154,7 +21,6 @@
     
     // since streamer is set results will be printed each time a new token is generated
     pipe.generate(prompt, config, streamer);
->>>>>>> e7fa9743
 } catch (const std::exception& error) {
     std::cerr << error.what() << '\n';
     return EXIT_FAILURE;
