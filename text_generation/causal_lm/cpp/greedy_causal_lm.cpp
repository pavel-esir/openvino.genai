// Copyright (C) 2023-2024 Intel Corporation
// SPDX-License-Identifier: Apache-2.0

#include <greedy_sampling.hpp>
#include <openvino/openvino.hpp>

namespace {
std::pair<ov::Tensor, ov::Tensor> tokenize(ov::InferRequest& tokenizer, std::string&& prompt) {
    constexpr size_t BATCH_SIZE = 1;
    tokenizer.set_input_tensor(ov::Tensor{ov::element::string, {BATCH_SIZE}, &prompt});
    tokenizer.infer();
    return {tokenizer.get_tensor("input_ids"), tokenizer.get_tensor("attention_mask")};
}

std::string detokenize(ov::InferRequest& detokenizer, std::vector<int64_t>& tokens) {
    constexpr size_t BATCH_SIZE = 1;
    detokenizer.set_input_tensor(ov::Tensor{ov::element::i64, {BATCH_SIZE, tokens.size()}, tokens.data()});
    detokenizer.infer();
    return detokenizer.get_output_tensor().data<std::string>()[0];
}

// The following reasons require TextStreamer to keep a cache of previous tokens:
// detokenizer removes starting ' '. For example detokenize(tokenize(" a")) == "a",
// but detokenize(tokenize("prefix a")) == "prefix a"
// 1 printable token may consist of 2 token ids: detokenize(incomplete_token_idx) == "�"
struct TextStreamer {
    ov::InferRequest detokenizer;
    std::vector<int64_t> token_cache;
    size_t print_len = 0;

    void put(int64_t token) {
        token_cache.push_back(token);
        std::string text = detokenize(detokenizer, token_cache);
        if (!text.empty() && '\n' == text.back()) {
            // Flush the cache after the new line symbol
            std::cout << std::string_view{text.data() + print_len, text.size() - print_len};
            token_cache.clear();
            print_len = 0;
	    return;
        }
        if (text.size() >= 3 && text.compare(text.size() - 3, 3, "�") == 0) {
            // Don't print incomplete text
            return;
        }
        std::cout << std::string_view{text.data() + print_len, text.size() - print_len} << std::flush;
        print_len = text.size();
    }

    void end() {
        std::string text = detokenize(detokenizer, token_cache);
        std::cout << std::string_view{text.data() + print_len, text.size() - print_len} << '\n';
        token_cache.clear();
        print_len = 0;
    }
};
}

int main(int argc, char* argv[]) try {
    if (argc != 3) {
        throw std::runtime_error(std::string{"Usage: "} + argv[0] + " <MODEL_DIR> '<PROMPT>'");
    }

    // Compile models
    ov::Core core;
    core.add_extension(OPENVINO_TOKENIZERS_PATH);  // OPENVINO_TOKENIZERS_PATH is defined in CMakeLists.txt
    //Read the tokenizer model information from the file to later get the runtime information
<<<<<<< HEAD
    auto tokenizer_model = core.read_model(std::string{ argv[1] } + "/openvino_tokenizer.xml");
=======
    auto tokenizer_model = core.read_model(std::string{argv[1]} + "/openvino_tokenizer.xml");
>>>>>>> 534963a7
    // tokenizer and detokenizer work on CPU only
    ov::InferRequest tokenizer = core.compile_model(
        tokenizer_model, "CPU").create_infer_request();
    auto [input_ids, attention_mask] = tokenize(tokenizer, argv[2]);
    ov::InferRequest detokenizer = core.compile_model(
        std::string{argv[1]} + "/openvino_detokenizer.xml", "CPU").create_infer_request();
    // The model can be compiled for GPU as well
    ov::InferRequest lm = core.compile_model(
        std::string{argv[1]} + "/openvino_model.xml", "CPU").create_infer_request();
    auto seq_len = input_ids.get_size();
<<<<<<< HEAD

=======
    
>>>>>>> 534963a7
    // Initialize inputs
    lm.set_tensor("input_ids", input_ids);
    lm.set_tensor("attention_mask", attention_mask);
    ov::Tensor position_ids = lm.get_tensor("position_ids");
    position_ids.set_shape(input_ids.get_shape());
    std::iota(position_ids.data<int64_t>(), position_ids.data<int64_t>() + seq_len, 0);
    constexpr size_t BATCH_SIZE = 1;
    // Input values are persistent between inference calls.
    // That allows to set values, which aren't going to change, only once
    lm.get_tensor("beam_idx").set_shape({BATCH_SIZE});
    lm.get_tensor("beam_idx").data<int32_t>()[0] = 0;
    lm.infer();

    int64_t sequence_offset = lm.get_tensor("logits").get_shape().at(1) - 1;
    size_t vocab_size = lm.get_tensor("logits").get_shape().back();
<<<<<<< HEAD
    float* logits = lm.get_tensor("logits").data<float>() + (sequence_offset) * vocab_size;
    
    const int64_t* prompt_data = input_ids.data<const int64_t>();
    SamplingParameters parameters{ std::vector<int64_t>{prompt_data, prompt_data + input_ids.get_size()} };
    GreedySampling greedy_sampling{ parameters };
    int64_t out_token = greedy_sampling.get_out_token(logits, vocab_size);
=======
    float* logits = lm.get_tensor("logits").data<float>() + (seq_len - 1) * vocab_size;
    int64_t out_token = std::max_element(logits, logits + vocab_size) - logits;
>>>>>>> 534963a7

    lm.get_tensor("input_ids").set_shape({BATCH_SIZE, 1});
    position_ids.set_shape({BATCH_SIZE, 1});
    TextStreamer text_streamer{std::move(detokenizer)};
<<<<<<< HEAD
=======

>>>>>>> 534963a7
    // Get the runtime info from the tokenizer model that we read earlier
    auto rt_info = tokenizer_model->get_rt_info(); //Get the runtime info for the model
    int64_t SPECIAL_EOS_TOKEN;

    if (rt_info.count("eos_token_id") > 0) { //check if the runtime information has a valid EOS token ID
        SPECIAL_EOS_TOKEN = rt_info["eos_token_id"].as<int64_t>();
<<<<<<< HEAD
    }
    else {
=======
    } else {
>>>>>>> 534963a7
        throw std::runtime_error("EOS token ID not found in model's runtime information.");
    }

    int max_sequence_length = 100;
    while (out_token != SPECIAL_EOS_TOKEN && seq_len < max_sequence_length) {
        ++seq_len;
        lm.get_tensor("input_ids").data<int64_t>()[0] = out_token;
        lm.get_tensor("attention_mask").set_shape({BATCH_SIZE, seq_len});
        std::fill_n(lm.get_tensor("attention_mask").data<int64_t>(), seq_len, 1);
        position_ids.data<int64_t>()[0] = int64_t(seq_len - 1);
        lm.start_async();
        text_streamer.put(out_token);
        lm.wait();
        logits = lm.get_tensor("logits").data<float>();
        out_token = greedy_sampling.get_out_token(logits, vocab_size);
    }
    text_streamer.end();
    // Model is stateful which means that context (kv-cache) which belongs to a particular
    // text sequence is accumulated inside the model during the generation loop above.
    // This context should be reset before processing the next text sequence.
    // While it is not required to reset context in this sample as only one sequence is processed,
    // it is called for education purposes:
    lm.reset_state();
} catch (const std::exception& error) {
    std::cerr << error.what() << '\n';
    return EXIT_FAILURE;
} catch (...) {
    std::cerr << "Non-exception object thrown\n";
    return EXIT_FAILURE;
}<|MERGE_RESOLUTION|>--- conflicted
+++ resolved
@@ -64,11 +64,7 @@
     ov::Core core;
     core.add_extension(OPENVINO_TOKENIZERS_PATH);  // OPENVINO_TOKENIZERS_PATH is defined in CMakeLists.txt
     //Read the tokenizer model information from the file to later get the runtime information
-<<<<<<< HEAD
-    auto tokenizer_model = core.read_model(std::string{ argv[1] } + "/openvino_tokenizer.xml");
-=======
     auto tokenizer_model = core.read_model(std::string{argv[1]} + "/openvino_tokenizer.xml");
->>>>>>> 534963a7
     // tokenizer and detokenizer work on CPU only
     ov::InferRequest tokenizer = core.compile_model(
         tokenizer_model, "CPU").create_infer_request();
@@ -79,11 +75,7 @@
     ov::InferRequest lm = core.compile_model(
         std::string{argv[1]} + "/openvino_model.xml", "CPU").create_infer_request();
     auto seq_len = input_ids.get_size();
-<<<<<<< HEAD
 
-=======
-    
->>>>>>> 534963a7
     // Initialize inputs
     lm.set_tensor("input_ids", input_ids);
     lm.set_tensor("attention_mask", attention_mask);
@@ -99,37 +91,25 @@
 
     int64_t sequence_offset = lm.get_tensor("logits").get_shape().at(1) - 1;
     size_t vocab_size = lm.get_tensor("logits").get_shape().back();
-<<<<<<< HEAD
+
     float* logits = lm.get_tensor("logits").data<float>() + (sequence_offset) * vocab_size;
     
     const int64_t* prompt_data = input_ids.data<const int64_t>();
     SamplingParameters parameters{ std::vector<int64_t>{prompt_data, prompt_data + input_ids.get_size()} };
     GreedySampling greedy_sampling{ parameters };
     int64_t out_token = greedy_sampling.get_out_token(logits, vocab_size);
-=======
-    float* logits = lm.get_tensor("logits").data<float>() + (seq_len - 1) * vocab_size;
-    int64_t out_token = std::max_element(logits, logits + vocab_size) - logits;
->>>>>>> 534963a7
 
     lm.get_tensor("input_ids").set_shape({BATCH_SIZE, 1});
     position_ids.set_shape({BATCH_SIZE, 1});
     TextStreamer text_streamer{std::move(detokenizer)};
-<<<<<<< HEAD
-=======
 
->>>>>>> 534963a7
     // Get the runtime info from the tokenizer model that we read earlier
     auto rt_info = tokenizer_model->get_rt_info(); //Get the runtime info for the model
     int64_t SPECIAL_EOS_TOKEN;
 
     if (rt_info.count("eos_token_id") > 0) { //check if the runtime information has a valid EOS token ID
         SPECIAL_EOS_TOKEN = rt_info["eos_token_id"].as<int64_t>();
-<<<<<<< HEAD
-    }
-    else {
-=======
     } else {
->>>>>>> 534963a7
         throw std::runtime_error("EOS token ID not found in model's runtime information.");
     }
 
