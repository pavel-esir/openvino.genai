--- conflicted
+++ resolved
@@ -4,18 +4,13 @@
 import functools
 import openvino
 import openvino_genai
-<<<<<<< HEAD
 import openvino_tokenizers
 import optimum.intel
-=======
 from openvino_genai import StopCriteria
->>>>>>> 7d1d6165
 import pytest
 import transformers
 from list_test_models import models_list
 from typing import Union, List, Dict
-
-<<<<<<< HEAD
 
 @functools.lru_cache(1)
 def read_model(params):
@@ -32,26 +27,6 @@
 
 def run_hf_ov_genai_comparison_batched(model_descr, generation_config: Dict, prompts: Union[str, List[str]]):
     model_id, path, tokenizer, model = model_descr
-=======
-
-@pytest.fixture(scope="module", params=models_list(), 
-                ids=lambda param: param[0].split('/', 1)[1] if '/' in param[0] else param[0])
-def model_fixture(request):
-    model_id, path = request.param
-    from transformers import AutoTokenizer, AutoModelForCausalLM
-    tokenizer = AutoTokenizer.from_pretrained(model_id)
-    model = AutoModelForCausalLM.from_pretrained(model_id)
-    yield model_id, path, tokenizer, model
-    
-    import gc
-    del tokenizer
-    del model
-    gc.collect()
-
-
-def run_hf_ov_genai_comparison_batched(model_fixture, generation_config: Dict, prompts: Union[str, List[str]]):
-    model_id, path, tokenizer, model = model_fixture
->>>>>>> 7d1d6165
     device = 'CPU'
 
     config = generation_config.copy()  # to avoid side effects
@@ -98,12 +73,7 @@
             print(f'ov_output: {ov_output}')
         assert hf_output == ov_output
 
-<<<<<<< HEAD
 def run_hf_ov_genai_comparison(model_descr, generation_config: Dict, prompt):
-=======
-
-def run_hf_ov_genai_comparison(model_fixture, generation_config: Dict, prompt):
->>>>>>> 7d1d6165
     device = 'CPU'
     model_id, path, tokenizer, model = model_descr
 
@@ -132,10 +102,6 @@
         ov_output = ov_output[0]
 
     if hf_output != ov_output:
-<<<<<<< HEAD
-        print(f'{prompt=}')
-=======
->>>>>>> 7d1d6165
         print(f'hf_output: {hf_output}')
         print(f'ov_output: {ov_output}')
 
@@ -175,16 +141,10 @@
                    ['hello', 'Here is the longest nowel ever: ']]
 @pytest.mark.parametrize("generation_config", test_configs)
 @pytest.mark.parametrize("prompts", batched_prompts)
-<<<<<<< HEAD
-@pytest.mark.parametrize("model_descr", models_list())
-@pytest.mark.skip(reason="hf_output == ov_output fails")
+@pytest.mark.parametrize("model_descr", models_list())
 def test_multibatch(model_descr, generation_config, prompts):
+     generation_config['pad_token_id'] = 2
     run_hf_ov_genai_comparison_batched(read_model(model_descr), generation_config, prompts)
-=======
-def test_multibatch(model_fixture, generation_config, prompts):
-    generation_config['pad_token_id'] = 2
-    run_hf_ov_genai_comparison_batched(model_fixture, generation_config, prompts)
->>>>>>> 7d1d6165
 
 
 prompts = ['The Sun is yellow because', 'Difference between Jupiter and Marks is that', 'table is made of']
@@ -206,22 +166,13 @@
     run_hf_ov_genai_comparison(read_model(model_descr), generation_config, prompt)
 
 
-<<<<<<< HEAD
-@pytest.mark.parametrize("stop_criteria", ["never", "early"])  # "heuristic" fails for 300 max_new_tokens
+@pytest.mark.parametrize("stop_criteria", [StopCriteria.NEVER, StopCriteria.EARLY])  # StopCriteria.HEURISTIC fails for 300 max_new_tokens
 @pytest.mark.parametrize("prompt", prompts)
 @pytest.mark.parametrize("max_new_tokens", [20, 40, 300])
 @pytest.mark.parametrize("model_descr", models_list())
 def test_stop_criteria(model_descr, stop_criteria, prompt, max_new_tokens):
     # todo: for long sentences early stop_criteria fails
-    if (stop_criteria == 'early' and max_new_tokens >= 300):
-=======
-@pytest.mark.parametrize("stop_criteria", [StopCriteria.NEVER, StopCriteria.EARLY, StopCriteria.HEURISTIC])
-@pytest.mark.parametrize("prompt", prompts)
-@pytest.mark.parametrize("max_new_tokens", [10, 80])
-def test_stop_criteria(model_fixture, stop_criteria, prompt, max_new_tokens):
-    # todo: for long sentences EARLY stop_criteria fails
     if (stop_criteria == StopCriteria.EARLY and max_new_tokens >= 300):
->>>>>>> 7d1d6165
         pytest.skip()
     generation_config = dict(
         num_beam_groups=2, 
@@ -326,20 +277,8 @@
     pipe('', openvino_genai.GenerationConfig(), callback)
 
 
-<<<<<<< HEAD
 def test_operator_wit_streamer_kwargs_one_string():
     pipe = openvino_genai.LLMPipeline(str(read_model(models_list()[0])[1]))
-=======
-@pytest.mark.parametrize("callback", [print, user_defined_callback, lambda subword: print(subword)])
-def test_operator_wit_callback_batch_fail(model_fixture, callback):
-    pipe = openvino_genai.LLMPipeline(model_fixture[1], 'CPU')
-    with pytest.raises(Exception):
-        pipe(['1', '2'], openvino_genai.GenerationConfig(), callback)
-
-
-def test_perator_wit_streamer_kwargs_one_string(model_fixture):
-    pipe = openvino_genai.LLMPipeline(model_fixture[1], 'CPU')
->>>>>>> 7d1d6165
     printer = Printer(pipe.get_tokenizer())
     pipe('', do_sample=True, streamer=printer)
 
